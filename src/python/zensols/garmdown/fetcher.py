--- conflicted
+++ resolved
@@ -5,13 +5,9 @@
 import itertools as it
 from robobrowser import RoboBrowser
 from zensols.persist import persisted
-<<<<<<< HEAD
 from zensols.config import Settings
 from . import ActivityFactory
-=======
-from . import ActivityFactory
 from garminexport.garminclient import GarminClient
->>>>>>> f542a74d
 
 logger = logging.getLogger(__name__)
 
@@ -52,34 +48,14 @@
             session=self.session)
 
     def _login(self):
-<<<<<<< HEAD
         """Login in the garmin connect site with athlete credentials.
         """
-        #login = self.config.populate(section='login')
         login = self.login
-        url = self.web.login_url + up.urlencode(self.login_request_data)
-        logger.info('logging in...')
-        logger.debug(f'login url: {url}')
-        self.browser.open(url)
-        form = self.browser.get_form(self.web.login_form)
-        form['username'] = login.username
-        form['password'] = login.password
-        logger.debug(f'submitting form: {form}')
-        self.browser.submit_form(form)
-        state = self._get_last_login_state()
-        if state == 'failed':
-            raise ValueError('login failed')
-        elif state == 'unknown':
-            raise ValueError('login status unknown')
-        self._login_state = state
-=======
-        login = self.config.populate(section='login')
         logger.info(f'logging in with {login.username}')
         client = GarminClient(login.username, login.password)
         client.connect()
         self.session = client.session
-        self.login_state = 'success'
->>>>>>> f542a74d
+        self._login_state = 'success'
 
     def _assert_logged_in(self):
         """Log in if we're not and raise an error if we can't.
